{
  "name": "st-contracts",
  "license": "BUSL-1.1",
  "dependencies": {
    "@openzeppelin/contracts": "4.9.2",
<<<<<<< HEAD
    "@openzeppelin/merkle-tree": "^1.0.5",
=======
    "@openzeppelin/contracts-upgradeable": "^4.9.2",
>>>>>>> 0c4184b7
    "dotenv": "^16.3.1"
  },
  "devDependencies": {
    "@commitlint/cli": "^17.6.3",
    "@commitlint/config-conventional": "^17.6.3",
    "@ethersproject/providers": "^5.7.2",
    "@nomicfoundation/hardhat-chai-matchers": "2.0.0-beta.0",
    "@nomicfoundation/hardhat-network-helpers": "^1.0.8",
    "@nomicfoundation/hardhat-toolbox": "^2.0.2",
    "@nomiclabs/hardhat-ethers": "3.0.0-beta.0",
    "@nomiclabs/hardhat-etherscan": "^3.1.7",
    "@typechain/ethers-v6": "^0.3.2",
    "@typechain/hardhat": "^6.1.6",
    "@types/chai": "^4.3.5",
    "@types/mocha": "^10.0.1",
    "chai": "^4.3.7",
    "ethers": "^6.3.0",
    "hardhat": "^2.14.0",
    "hardhat-gas-reporter": "^1.0.9",
    "husky": "^8.0.3",
    "prettier": "^2.8.8",
    "prettier-plugin-solidity": "^1.1.3",
    "solidity-coverage": "^0.8.2",
    "ts-node": "^10.9.1",
    "typechain": "^8.1.1",
    "typescript": "^5.0.4"
  },
  "scripts": {
    "node": "npx hardhat node",
    "console": "npx hardhat console",
    "compile": "npx hardhat compile",
    "localhost:deploy": "npx hardhat run scripts/deploy.ts --network localhost",
    "goerli:deploy": "npx hardhat run scripts/deploy.ts --network goerli",
    "goerli:stake": "npx hardhat run scripts/stake.ts --network goerli",
    "goerli:unstake": "npx hardhat run scripts/unstake.ts --network goerli",
    "goerli:createValidator": "npx hardhat run scripts/createValidator.ts --network goerli",
    "goerli:registerValidator": "npx hardhat run scripts/registerValidator.ts --network goerli",
    "verify:goerli": "npx hardhat verify --network goerli",
    "test": "npx hardhat test --typecheck",
    "coverage": "npx hardhat coverage --typecheck",
    "prettier": "prettier --write 'contracts/**/*.sol'",
    "remix": "remixd -s ./contracts -u https://remix.ethereum.org --read-only",
    "dev": "pnpm node",
    "typechain": "npx hardhat typechain",
    "typechain:export": "npx hardhat typechain && cp -r ./typechain ../st-v1-interface/src/types/typechain",
    "prepare": "husky install"
  },
  "engines": {
    "node": ">=18.0.0"
  }
}<|MERGE_RESOLUTION|>--- conflicted
+++ resolved
@@ -3,11 +3,8 @@
   "license": "BUSL-1.1",
   "dependencies": {
     "@openzeppelin/contracts": "4.9.2",
-<<<<<<< HEAD
     "@openzeppelin/merkle-tree": "^1.0.5",
-=======
     "@openzeppelin/contracts-upgradeable": "^4.9.2",
->>>>>>> 0c4184b7
     "dotenv": "^16.3.1"
   },
   "devDependencies": {
