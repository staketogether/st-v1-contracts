--- conflicted
+++ resolved
@@ -30,7 +30,7 @@
   bytes32 public constant ORACLE_VALIDATOR_SENTINEL_ROLE = keccak256('ORACLE_VALIDATOR_SENTINEL_ROLE');
 
   StakeTogether public stakeTogether;
-  Router public routerContract;
+  Router public router;
   Fees public feesContract;
   IDepositContract public depositContract;
 
@@ -39,7 +39,7 @@
   event ReceiveEther(address indexed sender, uint amount);
   event FallbackEther(address indexed sender, uint amount);
   event SetStakeTogether(address stakeTogether);
-  event SetRouter(address routerContract);
+  event SetRouter(address router);
   event AddValidatorOracle(address indexed account);
   event RemoveValidatorOracle(address indexed account);
   event CreateValidator(
@@ -97,23 +97,14 @@
     emit SetStakeTogether(_stakeTogether);
   }
 
-<<<<<<< HEAD
-  modifier onlyStakeTogether() {
-    require(msg.sender == address(stakeTogether), 'ONLY_STAKE_TOGETHER_CONTRACT');
-    _;
-  }
-
-  function setRouter(address _routerContract) external onlyRole(ADMIN_ROLE) {
-=======
-  function setRouterContract(address _routerContract) external onlyRole(ADMIN_ROLE) {
->>>>>>> 44ee8b6f
-    require(_routerContract != address(0), 'ROUTER_CONTRACT_ALREADY_SET');
-    routerContract = Router(payable(_routerContract));
-    emit SetRouter(_routerContract);
+  function setRouter(address _router) external onlyRole(ADMIN_ROLE) {
+    require(_router != address(0), 'ROUTER_ALREADY_SET');
+    router = Router(payable(_router));
+    emit SetRouter(_router);
   }
 
   modifier onlyRouter() {
-    require(msg.sender == address(routerContract), 'ONLY_DISTRIBUTOR_CONTRACT');
+    require(msg.sender == address(router), 'ONLY_ROUTER_CONTRACT');
     _;
   }
 
