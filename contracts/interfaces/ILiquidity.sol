// SPDX-FileCopyrightText: 2023 Stake Together Labs <legal@staketogether.app>
// SPDX-License-Identifier: GPL-3.0
pragma solidity ^0.8.18;

/// @custom:security-contact security@staketogether.app
interface ILiquidity {
  struct Config {
    uint256 depositLimit;
    uint256 withdrawalLimit;
    uint256 withdrawalLiquidityLimit;
    uint256 minDepositAmount;
    uint256 blocksInterval;
    Feature feature;
  }

  struct Feature {
    bool Deposit;
    bool Withdraw;
    bool Liquidity;
  }

  event BurnShares(address indexed account, uint256 sharesAmount);
  event DepositPool(address indexed user, uint256 amount);
  event MintRewardsWithdrawalLenders(address indexed sender, uint amount);
  event MintRewardsWithdrawalLendersFallback(address indexed sender, uint amount);
  event MintShares(address indexed to, uint256 sharesAmount);
  event SetConfig(Config config);
<<<<<<< HEAD
  event SetRouter(address router);
=======
  event SetRouter(address routerContract);
>>>>>>> 66c719db
  event SetStakeTogether(address stakeTogether);
  event SupplyLiquidity(address indexed user, uint256 amount);
  event TransferShares(address indexed from, address indexed to, uint256 sharesAmount);
  event WithdrawLiquidity(address indexed user, uint256 amount);
  event WithdrawPool(address indexed user, uint256 amount);
}<|MERGE_RESOLUTION|>--- conflicted
+++ resolved
@@ -25,11 +25,7 @@
   event MintRewardsWithdrawalLendersFallback(address indexed sender, uint amount);
   event MintShares(address indexed to, uint256 sharesAmount);
   event SetConfig(Config config);
-<<<<<<< HEAD
-  event SetRouter(address router);
-=======
   event SetRouter(address routerContract);
->>>>>>> 66c719db
   event SetStakeTogether(address stakeTogether);
   event SupplyLiquidity(address indexed user, uint256 amount);
   event TransferShares(address indexed from, address indexed to, uint256 sharesAmount);
