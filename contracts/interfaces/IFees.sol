--- conflicted
+++ resolved
@@ -46,10 +46,6 @@
   );
   event SetLiquidity(address liquidityContract);
   event SetMaxFeeIncrease(uint256 maxFeeIncrease);
-<<<<<<< HEAD
-  event SetRouter(address router);
-=======
   event SetRouter(address routerContract);
->>>>>>> 66c719db
   event SetStakeTogether(address stakeTogether);
 }