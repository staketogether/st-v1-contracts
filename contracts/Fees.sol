--- conflicted
+++ resolved
@@ -28,32 +28,24 @@
   bytes32 public constant ADMIN_ROLE = keccak256('ADMIN_ROLE');
 
   StakeTogether public stakeTogether;
-<<<<<<< HEAD
   Router public router;
   Liquidity public liquidity;
-=======
-  Liquidity public liquidityContract;
->>>>>>> 44ee8b6f
 
   uint256 public maxFeeIncrease;
 
   mapping(FeeRoles => address payable) public roleAddresses;
   mapping(FeeType => Fee) public fees;
 
-<<<<<<< HEAD
   event SetTotalFee(FeeType indexed feeType, uint256 total);
   event SetFeeAllocation(FeeType indexed feeType, FeeRoles indexed role, uint256 allocation);
-  event SetRouter(address router);
-  event SetLiquidity(address liquidity);
+  event SetRouterContract(address routerContract);
+  event SetLiquidityContract(address liquidityContract);
   event ReceiveEther(address indexed sender, uint256 amount);
   event FallbackEther(address indexed sender, uint256 amount);
   event SetStakeTogether(address stakeTogether);
   event SetFeeAddress(FeeRoles indexed role, address indexed account);
   event SetMaxFeeIncrease(uint256 maxFeeIncrease);
 
-=======
-  /// @custom:oz-upgrades-unsafe-allow constructor
->>>>>>> 44ee8b6f
   constructor() {
     _disableInitializers();
   }
@@ -88,21 +80,17 @@
     _transferToStakeTogether();
   }
 
-<<<<<<< HEAD
   modifier onlyRouter() {
-    require(msg.sender == address(router), 'ONLY_ROUTER');
+    require(msg.sender == address(routerContract), 'ONLY_ROUTER');
     _;
   }
 
-=======
->>>>>>> 44ee8b6f
   function setStakeTogether(address _stakeTogether) external onlyRole(ADMIN_ROLE) {
     require(_stakeTogether != address(0));
     stakeTogether = StakeTogether(payable(_stakeTogether));
     emit SetStakeTogether(_stakeTogether);
   }
 
-<<<<<<< HEAD
   function setRouter(address _router) external onlyRole(ADMIN_ROLE) {
     require(_router != address(0), 'ROUTER_ALREADY_SET');
     router = Router(payable(_router));
@@ -113,12 +101,6 @@
     require(_liquidity != address(0), 'LIQUIDITY_ALREADY_SET');
     liquidity = Liquidity(payable(_liquidity));
     emit SetLiquidity(_liquidity);
-=======
-  function setLiquidityContract(address _liquidityContract) external onlyRole(ADMIN_ROLE) {
-    require(_liquidityContract != address(0));
-    liquidityContract = Liquidity(payable(_liquidityContract));
-    emit SetLiquidityContract(_liquidityContract);
->>>>>>> 44ee8b6f
   }
 
   function getFeesRoles() public pure returns (FeeRoles[8] memory) {
