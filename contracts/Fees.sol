--- conflicted
+++ resolved
@@ -163,21 +163,22 @@
   ) external onlyRole(ADMIN_ROLE) {
     uint256 feeAmount = fees[_feeType].value;
     uint256 currentTotal = 0;
+    uint256 allocationAmount;
 
     for (uint i = 0; i < 7; i++) {
       currentTotal += fees[_feeType].allocations[FeeRoles(i)];
     }
 
     if (fees[_feeType].mathType == FeeMathType.PERCENTAGE) {
-      require(_allocation + currentTotal <= 1 ether, 'FEE_ALLOCATION_EXCEEDS_TOTAL');
-      fees[_feeType].allocations[_role] = _allocation;
-      emit SetFeeAllocation(_feeType, _role, _allocation);
+      allocationAmount = _allocation;
+      require(allocationAmount + currentTotal <= 1 ether, 'FEE_ALLOCATION_EXCEEDS_TOTAL');
     } else {
-      uint256 allocationAmount = Math.mulDiv(feeAmount, _allocation, 1 ether);
+      allocationAmount = Math.mulDiv(feeAmount, _allocation, 1 ether);
       require(allocationAmount + currentTotal <= feeAmount, 'FEE_ALLOCATION_EXCEEDS_TOTAL');
-      fees[_feeType].allocations[_role] = allocationAmount;
-      emit SetFeeAllocation(_feeType, _role, allocationAmount);
-    }
+    }
+
+    fees[_feeType].allocations[_role] = _allocation;
+    emit SetFeeAllocation(_feeType, _role, _allocation);
   }
 
   function getFeeAllocation(FeeType _feeType, FeeRoles _role) public view returns (uint256) {
@@ -236,29 +237,24 @@
     FeeRoles[8] memory roles = getFeesRoles();
 
     uint256[8] memory allocations;
-    for (uint256 i = 0; i < 8; i++) {
+    for (uint256 i = 0; i < 7; i++) {
       allocations[i] = getFeeAllocation(_feeType, roles[i]);
     }
     require(_checkAllocationSum(allocations), 'ALLOCATION_DOES_NOT_SUM_TO_1_ETHER');
 
     address[8] memory feeAddresses = getFeeRolesAddresses();
-    for (uint256 i = 0; i < 8; i++) {
+
+    for (uint256 i = 0; i < 7; i++) {
       require(feeAddresses[i] != address(0), 'FEE_ADDRESS_NOT_SET');
     }
 
     uint256 feeShares = Math.mulDiv(_sharesAmount, fee, 1 ether);
 
     for (uint256 i = 0; i < roles.length - 1; i++) {
-      console.log('sharesAmount', sharesAmount, feeShares, getFeeAllocation(_feeType, roles[i]));
       shares[i] = Math.mulDiv(feeShares, getFeeAllocation(_feeType, roles[i]), 1 ether);
     }
 
-<<<<<<< HEAD
-    uint256 senderShares = sharesAmount - feeShares;
-    console.log('senderShares', senderShares);
-=======
     uint256 senderShares = _sharesAmount - feeShares;
->>>>>>> 5ad18bad
     shares[7] = senderShares;
 
     for (uint256 i = 0; i < roles.length; i++) {
