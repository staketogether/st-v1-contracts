// SPDX-FileCopyrightText: 2023 Stake Together Labs <legal@staketogether.app>
// SPDX-License-Identifier: BUSL-1.1
pragma solidity ^0.8.18;

import '@openzeppelin/contracts/security/ReentrancyGuard.sol';
import '@openzeppelin/contracts/utils/math/Math.sol';

import '@openzeppelin/contracts-upgradeable/security/PausableUpgradeable.sol';
import '@openzeppelin/contracts-upgradeable/access/AccessControlUpgradeable.sol';
import '@openzeppelin/contracts-upgradeable/proxy/utils/Initializable.sol';
import '@openzeppelin/contracts-upgradeable/proxy/utils/UUPSUpgradeable.sol';

import './StakeTogether.sol';
import './Router.sol';
import './Liquidity.sol';

/// @custom:security-contact security@staketogether.app
contract Fees is
  Initializable,
  PausableUpgradeable,
  AccessControlUpgradeable,
  UUPSUpgradeable,
  ReentrancyGuard
{
  bytes32 public constant PAUSER_ROLE = keccak256('PAUSER_ROLE');
  bytes32 public constant UPGRADER_ROLE = keccak256('UPGRADER_ROLE');
  bytes32 public constant ADMIN_ROLE = keccak256('ADMIN_ROLE');

  StakeTogether public stakeTogether;
  Router public routerContract;
  Liquidity public liquidityContract;

  uint256 public maxFeeIncrease = 3 ether;

  enum FeeType {
    Swap,
    StakeEntry,
    StakeRewards,
    StakePool,
    StakeValidator,
    LiquidityProvideEntry,
    LiquidityProvide
  }

  enum FeeMathType {
    FIXED,
    PERCENTAGE
  }

  enum FeeRoles {
    StakeAccounts,
    LockAccounts,
    Pools,
    Operators,
    Oracles,
    StakeTogether,
    LiquidityProviders,
    Sender
  }

  struct Fee {
    uint256 value;
    FeeMathType mathType;
    mapping(FeeRoles => uint256) allocations;
  }

  mapping(FeeRoles => address payable) public roleAddresses;
  mapping(FeeType => Fee) public fees;

  event SetTotalFee(FeeType indexed feeType, uint256 total);
  event SetFeeAllocation(FeeType indexed feeType, FeeRoles indexed role, uint256 allocation);
<<<<<<< HEAD
  event SetRouter(address routerContract);
=======
  event SetRouterContract(address routerContract);
  event SetLiquidityContract(address liquidityContract);
>>>>>>> 0c4184b7
  event ReceiveEther(address indexed sender, uint256 amount);
  event FallbackEther(address indexed sender, uint256 amount);
  event SetStakeTogether(address stakeTogether);
  event SetFeeAddress(FeeRoles indexed role, address indexed account);
  event SetMaxFeeIncrease(uint256 maxFeeIncrease);

  constructor() {
    _disableInitializers();
  }

  function initialize() public initializer {
    __Pausable_init();
    __AccessControl_init();
    __UUPSUpgradeable_init();

    _grantRole(DEFAULT_ADMIN_ROLE, msg.sender);
    _grantRole(PAUSER_ROLE, msg.sender);
    _grantRole(UPGRADER_ROLE, msg.sender);
  }

  function pause() public onlyRole(PAUSER_ROLE) {
    _pause();
  }

  function unpause() public onlyRole(PAUSER_ROLE) {
    _unpause();
  }

  function _authorizeUpgrade(address newImplementation) internal override onlyRole(UPGRADER_ROLE) {}

  receive() external payable whenNotPaused {
    emit ReceiveEther(msg.sender, msg.value);
    _transferToStakeTogether();
  }

  fallback() external payable whenNotPaused {
    emit FallbackEther(msg.sender, msg.value);
    _transferToStakeTogether();
  }

  modifier onlyRouter() {
    require(msg.sender == address(routerContract), 'ONLY_ROUTER');
    _;
  }

  function setStakeTogether(address _stakeTogether) external onlyRole(ADMIN_ROLE) {
    require(_stakeTogether != address(0), 'STAKE_TOGETHER_ALREADY_SET');
    stakeTogether = StakeTogether(payable(_stakeTogether));
    emit SetStakeTogether(_stakeTogether);
  }

  function setRouter(address _routerContract) external onlyRole(ADMIN_ROLE) {
    require(_routerContract != address(0), 'ROUTER_CONTRACT_ALREADY_SET');
    routerContract = Router(payable(_routerContract));
    emit SetRouter(_routerContract);
  }

  function setLiquidityContract(address _liquidityContract) external onlyRole(ADMIN_ROLE) {
    require(_liquidityContract != address(0), 'LIQUIDITY_CONTRACT_ALREADY_SET');
    liquidityContract = Liquidity(payable(_liquidityContract));
    emit SetLiquidityContract(_liquidityContract);
  }

  function getFeesRoles() public pure returns (FeeRoles[8] memory) {
    FeeRoles[8] memory roles = [
      FeeRoles.StakeAccounts,
      FeeRoles.LockAccounts,
      FeeRoles.Pools,
      FeeRoles.Operators,
      FeeRoles.Oracles,
      FeeRoles.StakeTogether,
      FeeRoles.LiquidityProviders,
      FeeRoles.Sender
    ];
    return roles;
  }

  function setFeeAddress(FeeRoles _role, address payable _address) external onlyRole(ADMIN_ROLE) {
    roleAddresses[_role] = _address;
    emit SetFeeAddress(_role, _address);
  }

  function getFeeAddress(FeeRoles _role) public view returns (address) {
    return roleAddresses[_role];
  }

  function getFeeRolesAddresses() public view returns (address[8] memory) {
    FeeRoles[8] memory roles = getFeesRoles();
    address[8] memory addresses;
    for (uint256 i = 0; i < roles.length; i++) {
      addresses[i] = getFeeAddress(roles[i]);
    }
    return addresses;
  }

  function setFee(FeeType _feeType, uint256 _fee, FeeMathType _mathType) external onlyRole(ADMIN_ROLE) {
    if (_mathType == FeeMathType.PERCENTAGE) {
      require(_fee <= 1 ether, 'TOTAL_FEE_EXCEEDS_100_PERCENT');
    }
    fees[_feeType].value = _fee;
    fees[_feeType].mathType = _mathType;
    emit SetTotalFee(_feeType, _fee);
  }

  function getFee(FeeType _feeType) public view returns (uint256, FeeMathType) {
    return (fees[_feeType].value, fees[_feeType].mathType);
  }

  function setFeeAllocation(
    FeeType _feeType,
    FeeRoles _role,
    uint256 _allocation
  ) external onlyRole(ADMIN_ROLE) {
    uint256 feeAmount = fees[_feeType].value;
    uint256 currentTotal = 0;
    uint256 allocationAmount;

    for (uint i = 0; i < 7; i++) {
      currentTotal += fees[_feeType].allocations[FeeRoles(i)];
    }

    if (fees[_feeType].mathType == FeeMathType.PERCENTAGE) {
      allocationAmount = _allocation;
      require(allocationAmount + currentTotal <= 1 ether, 'FEE_ALLOCATION_EXCEEDS_TOTAL');
    } else {
      allocationAmount = Math.mulDiv(feeAmount, _allocation, 1 ether);
      require(allocationAmount + currentTotal <= feeAmount, 'FEE_ALLOCATION_EXCEEDS_TOTAL');
    }

    fees[_feeType].allocations[_role] = _allocation;
    emit SetFeeAllocation(_feeType, _role, _allocation);
  }

  function getFeeAllocation(FeeType _feeType, FeeRoles _role) public view returns (uint256) {
    return fees[_feeType].allocations[_role];
  }

  function setMaxFeeIncrease(uint256 _maxFeeIncrease) external onlyRole(ADMIN_ROLE) {
    maxFeeIncrease = _maxFeeIncrease;
    emit SetMaxFeeIncrease(_maxFeeIncrease);
  }

  function _transferToStakeTogether() private {
    payable(stakeTogether).transfer(address(this).balance);
  }

  /*************
   * ESTIMATES *
   *************/

  function estimateFeePercentage(
    FeeType _feeType,
    uint256 _amount
  ) public view returns (uint256[8] memory shares, uint256[8] memory amounts) {
    uint256 sharesAmount = stakeTogether.sharesByPooledEth(_amount);
    return distributeFeePercentage(_feeType, sharesAmount, 0);
  }

  function distributeFeePercentage(
    FeeType _feeType,
    uint256 _sharesAmount,
    uint256 _dynamicFee
  ) public view returns (uint256[8] memory shares, uint256[8] memory amounts) {
    require(_dynamicFee <= fees[_feeType].value + maxFeeIncrease, 'TOTAL_FEE_EXCEEDS_MAX_INCREASE');
    require(fees[_feeType].mathType == FeeMathType.PERCENTAGE, 'FEE_NOT_PERCENTAGE');

    FeeRoles[8] memory roles = getFeesRoles();

    uint256[8] memory allocations;

    for (uint256 i = 0; i < allocations.length - 1; i++) {
      allocations[i] = getFeeAllocation(_feeType, roles[i]);
    }
    require(_checkAllocationSum(allocations), 'ALLOCATION_DOES_NOT_SUM_TO_1_ETHER');

    address[8] memory feeAddresses = getFeeRolesAddresses();

    for (uint256 i = 0; i < feeAddresses.length - 1; i++) {
      require(feeAddresses[i] != address(0), 'FEE_ADDRESS_NOT_SET');
    }

    uint256 feeShares = Math.mulDiv(_sharesAmount, _dynamicFee, 1 ether);

    for (uint256 i = 0; i < roles.length - 1; i++) {
      shares[i] = Math.mulDiv(feeShares, getFeeAllocation(_feeType, roles[i]), 1 ether);
    }

    uint256 senderShares = _sharesAmount - feeShares;
    shares[7] = senderShares;

    for (uint256 i = 0; i < roles.length; i++) {
      amounts[i] = stakeTogether.pooledEthByShares(shares[i]);
    }

    return (shares, amounts);
  }

  function estimateDynamicFeePercentage(
    FeeType _feeType,
    uint256 _amount
  ) public view returns (uint256[8] memory shares, uint256[8] memory amounts) {
    uint256 totalPooledEtherStake = stakeTogether.totalPooledEther();
    uint256 totalPooledEtherLiquidity = liquidityContract.totalPooledEther();
    uint256 baseFee = fees[FeeType.LiquidityProvide].value;
    uint256 dynamicFee;

    if (totalPooledEtherLiquidity == 0) {
      dynamicFee = Math.mulDiv(baseFee, 1 ether + maxFeeIncrease, 1 ether);
    } else {
      uint256 ratio = Math.mulDiv(totalPooledEtherStake, 1 ether, totalPooledEtherLiquidity);

      if (ratio >= 1 ether) {
        dynamicFee = Math.mulDiv(baseFee, 1 ether + maxFeeIncrease, 1 ether);
      } else {
        uint256 feeIncrease = Math.mulDiv(ratio, maxFeeIncrease, 1 ether);
        dynamicFee = Math.mulDiv(baseFee, 1 ether + feeIncrease, 1 ether);
      }
    }

    uint256 sharesAmount = stakeTogether.sharesByPooledEth(_amount);
    return distributeFeePercentage(_feeType, sharesAmount, dynamicFee);
  }

  function estimateFeeFixed(FeeType _feeType) public view returns (uint256[8] memory amounts) {
    (uint256 feeAmount, FeeMathType mathType) = getFee(_feeType);
    require(mathType == FeeMathType.FIXED, 'FEE_NOT_FIXED');

    address[8] memory feeAddresses = getFeeRolesAddresses();
    for (uint256 i = 0; i < feeAddresses.length; i++) {
      require(feeAddresses[i] != address(0), 'FEE_ADDRESS_NOT_SET');
    }

    FeeRoles[8] memory roles = getFeesRoles();

    for (uint256 i = 0; i < roles.length; i++) {
      amounts[i] = Math.mulDiv(feeAmount, getFeeAllocation(_feeType, roles[i]), 1 ether);
    }

    return amounts;
  }

  function _checkAllocationSum(uint256[8] memory allocations) internal pure returns (bool) {
    uint256 sum = 0;
    for (uint256 i = 0; i < allocations.length; i++) {
      sum += allocations[i];
    }
    return sum == 1 ether;
  }
}<|MERGE_RESOLUTION|>--- conflicted
+++ resolved
@@ -27,8 +27,8 @@
   bytes32 public constant ADMIN_ROLE = keccak256('ADMIN_ROLE');
 
   StakeTogether public stakeTogether;
-  Router public routerContract;
-  Liquidity public liquidityContract;
+  Router public router;
+  Liquidity public liquidity;
 
   uint256 public maxFeeIncrease = 3 ether;
 
@@ -69,12 +69,9 @@
 
   event SetTotalFee(FeeType indexed feeType, uint256 total);
   event SetFeeAllocation(FeeType indexed feeType, FeeRoles indexed role, uint256 allocation);
-<<<<<<< HEAD
-  event SetRouter(address routerContract);
-=======
   event SetRouterContract(address routerContract);
-  event SetLiquidityContract(address liquidityContract);
->>>>>>> 0c4184b7
+  event SetRouter(address router);
+  event SetLiquidity(address liquidity);
   event ReceiveEther(address indexed sender, uint256 amount);
   event FallbackEther(address indexed sender, uint256 amount);
   event SetStakeTogether(address stakeTogether);
@@ -116,7 +113,7 @@
   }
 
   modifier onlyRouter() {
-    require(msg.sender == address(routerContract), 'ONLY_ROUTER');
+    require(msg.sender == address(router), 'ONLY_ROUTER');
     _;
   }
 
@@ -126,16 +123,16 @@
     emit SetStakeTogether(_stakeTogether);
   }
 
-  function setRouter(address _routerContract) external onlyRole(ADMIN_ROLE) {
-    require(_routerContract != address(0), 'ROUTER_CONTRACT_ALREADY_SET');
-    routerContract = Router(payable(_routerContract));
-    emit SetRouter(_routerContract);
-  }
-
-  function setLiquidityContract(address _liquidityContract) external onlyRole(ADMIN_ROLE) {
-    require(_liquidityContract != address(0), 'LIQUIDITY_CONTRACT_ALREADY_SET');
-    liquidityContract = Liquidity(payable(_liquidityContract));
-    emit SetLiquidityContract(_liquidityContract);
+  function setRouter(address _router) external onlyRole(ADMIN_ROLE) {
+    require(_router != address(0), 'ROUTER_CONTRACT_ALREADY_SET');
+    router = Router(payable(_router));
+    emit SetRouter(_router);
+  }
+
+  function setLiquidity(address _liquidity) external onlyRole(ADMIN_ROLE) {
+    require(_liquidity != address(0), 'LIQUIDITY_CONTRACT_ALREADY_SET');
+    liquidity = Liquidity(payable(_liquidity));
+    emit SetLiquidity(_liquidity);
   }
 
   function getFeesRoles() public pure returns (FeeRoles[8] memory) {
@@ -277,7 +274,7 @@
     uint256 _amount
   ) public view returns (uint256[8] memory shares, uint256[8] memory amounts) {
     uint256 totalPooledEtherStake = stakeTogether.totalPooledEther();
-    uint256 totalPooledEtherLiquidity = liquidityContract.totalPooledEther();
+    uint256 totalPooledEtherLiquidity = liquidity.totalPooledEther();
     uint256 baseFee = fees[FeeType.LiquidityProvide].value;
     uint256 dynamicFee;
 
