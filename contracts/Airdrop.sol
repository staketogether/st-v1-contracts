// SPDX-FileCopyrightText: 2023 Stake Together Labs <legal@staketogether.app>
// SPDX-License-Identifier: BUSL-1.1
pragma solidity ^0.8.18;

import '@openzeppelin/contracts-upgradeable/access/AccessControlUpgradeable.sol';
import '@openzeppelin/contracts-upgradeable/proxy/utils/Initializable.sol';
import '@openzeppelin/contracts-upgradeable/proxy/utils/UUPSUpgradeable.sol';
import '@openzeppelin/contracts-upgradeable/security/PausableUpgradeable.sol';
import '@openzeppelin/contracts-upgradeable/security/ReentrancyGuardUpgradeable.sol';
import '@openzeppelin/contracts-upgradeable/utils/cryptography/MerkleProofUpgradeable.sol';

import './Router.sol';
import './StakeTogether.sol';

import './interfaces/IAirdrop.sol';

/// @custom:security-contact security@staketogether.app
contract Airdrop is
  Initializable,
  PausableUpgradeable,
  AccessControlUpgradeable,
  UUPSUpgradeable,
  ReentrancyGuardUpgradeable,
  IAirdrop
{
  bytes32 public constant UPGRADER_ROLE = keccak256('UPGRADER_ROLE');
  bytes32 public constant ADMIN_ROLE = keccak256('ADMIN_ROLE');

  StakeTogether public stakeTogether;
  Router public router;

  /// @custom:oz-upgrades-unsafe-allow constructor
  constructor() {
    _disableInitializers();
  }

  function initialize() public initializer {
    __Pausable_init();
    __AccessControl_init();
    __UUPSUpgradeable_init();

    _grantRole(ADMIN_ROLE, msg.sender);
    _grantRole(UPGRADER_ROLE, msg.sender);
  }

  function pause() public onlyRole(ADMIN_ROLE) {
    _pause();
  }

  function unpause() public onlyRole(ADMIN_ROLE) {
    _unpause();
  }

  function _authorizeUpgrade(address newImplementation) internal override onlyRole(UPGRADER_ROLE) {}

  modifier onlyRouter() {
    require(msg.sender == address(router), 'ONLY_ROUTER');
    _;
  }

  receive() external payable nonReentrant {
    emit ReceiveEther(msg.sender, msg.value);
    _transferToStakeTogether();
  }

  fallback() external payable nonReentrant {
    emit FallbackEther(msg.sender, msg.value);
    _transferToStakeTogether();
  }

  function setStakeTogether(address _stakeTogether) external onlyRole(ADMIN_ROLE) {
    require(_stakeTogether != address(0), 'STAKE_TOGETHER_ALREADY_SET');
    stakeTogether = StakeTogether(payable(_stakeTogether));
    emit SetStakeTogether(_stakeTogether);
  }

  function setRouter(address _router) external onlyRole(ADMIN_ROLE) {
<<<<<<< HEAD
    require(_router != address(0), 'ROUTER_ALREADY_SET');
=======
    require(_router != address(0), 'ROUTER_CONTRACT_ALREADY_SET');
>>>>>>> 66c719db
    router = Router(payable(_router));
    emit SetRouter(_router);
  }

  function _transferToStakeTogether() private {
    payable(address(stakeTogether)).transfer(address(this).balance);
  }

  /**************
   ** AIRDROPS **
   **************/

  mapping(Fees.FeeRoles => mapping(uint256 => bytes32)) public airdropsMerkleRoots;
  mapping(Fees.FeeRoles => mapping(uint256 => mapping(uint256 => uint256))) private claimedBitMap;
  uint256 public maxBatchSize;

  function addAirdropMerkleRoot(
    Fees.FeeRoles _role,
    uint256 _epoch,
    bytes32 merkleRoot
  ) external onlyRouter {
    require(airdropsMerkleRoots[_role][_epoch] == bytes32(0), 'MERKLE_ALREADY_SET_FOR_EPOCH');
    airdropsMerkleRoots[_role][_epoch] = merkleRoot;
    emit AddAirdropMerkleRoot(_role, _epoch, merkleRoot);
  }

  function claimAirdrop(
    Fees.FeeRoles _role,
    uint256 _epoch,
    address _account,
    uint256 _sharesAmount,
    bytes32[] calldata merkleProof
  ) public nonReentrant whenNotPaused {
    require(airdropsMerkleRoots[_role][_epoch] != bytes32(0), 'EPOCH_NOT_FOUND');
    require(_account != address(0), 'ZERO_ADDR');
    require(_sharesAmount > 0, 'ZERO_SHARES_AMOUNT');
    if (isAirdropClaimed(_role, _epoch, _account)) revert('ALREADY_CLAIMED');

    bytes32 leaf = keccak256(abi.encodePacked(_account, _sharesAmount));
    if (!MerkleProofUpgradeable.verify(merkleProof, airdropsMerkleRoots[_role][_epoch], leaf))
      revert('INVALID_MERKLE_PROOF');

    _setAirdropClaimed(_role, _epoch, _account);

    stakeTogether.claimRewards(_account, _sharesAmount, _role);
    emit ClaimAirdrop(_role, _epoch, _account, _sharesAmount);
  }

  function claimAirdropBatch(
    Fees.FeeRoles _role,
    uint256[] calldata _epochs,
    address[] calldata _accounts,
    uint256[] calldata _sharesAmounts,
    bytes32[][] calldata merkleProofs
  ) external nonReentrant whenNotPaused {
    uint256 length = _epochs.length;
    require(length <= maxBatchSize, 'BATCH_SIZE_EXCEEDS_LIMIT');
    require(
      _accounts.length == length && _sharesAmounts.length == length && merkleProofs.length == length,
      'INVALID_ARRAYS_LENGTH'
    );

    uint256 totalAmount = 0;
    for (uint256 i = 0; i < length; i++) {
      claimAirdrop(_role, _epochs[i], _accounts[i], _sharesAmounts[i], merkleProofs[i]);
      totalAmount += _sharesAmounts[i];
    }

    emit ClaimAirdropBatch(msg.sender, _role, length, totalAmount);
  }

  function setMaxBatchSize(uint256 _maxBatchSize) external onlyRole(ADMIN_ROLE) {
    maxBatchSize = _maxBatchSize;
    emit SetMaxBatchSize(_maxBatchSize);
  }

  function isAirdropClaimed(
    Fees.FeeRoles _role,
    uint256 _epoch,
    address _account
  ) public view returns (bool) {
    uint256 index = uint256(keccak256(abi.encodePacked(_role, _epoch, _account)));
    uint256 claimedWordIndex = index / 256;
    uint256 claimedBitIndex = index % 256;
    uint256 claimedWord = claimedBitMap[_role][_epoch][claimedWordIndex];
    uint256 mask = (1 << claimedBitIndex);
    return claimedWord & mask == mask;
  }

  function _setAirdropClaimed(Fees.FeeRoles _role, uint256 _epoch, address _account) private {
    uint256 index = uint256(keccak256(abi.encodePacked(_role, _epoch, _account)));
    uint256 claimedWordIndex = index / 256;
    uint256 claimedBitIndex = index % 256;
    claimedBitMap[_role][_epoch][claimedWordIndex] =
      claimedBitMap[_role][_epoch][claimedWordIndex] |
      (1 << claimedBitIndex);
  }
}<|MERGE_RESOLUTION|>--- conflicted
+++ resolved
@@ -75,11 +75,7 @@
   }
 
   function setRouter(address _router) external onlyRole(ADMIN_ROLE) {
-<<<<<<< HEAD
-    require(_router != address(0), 'ROUTER_ALREADY_SET');
-=======
     require(_router != address(0), 'ROUTER_CONTRACT_ALREADY_SET');
->>>>>>> 66c719db
     router = Router(payable(_router));
     emit SetRouter(_router);
   }
