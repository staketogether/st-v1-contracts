--- conflicted
+++ resolved
@@ -27,13 +27,12 @@
   bytes32 public constant ADMIN_ROLE = keccak256('ADMIN_ROLE');
 
   StakeTogether public stakeTogether;
-  Router public routerContract;
+  Router public router;
 
-<<<<<<< HEAD
   event ReceiveEther(address indexed sender, uint amount);
   event FallbackEther(address indexed sender, uint amount);
   event SetStakeTogether(address stakeTogether);
-  event SetRouter(address routerContract);
+  event SetRouter(address router);
   event AddMerkleRoots(
     uint256 indexed epoch,
     bytes32 poolsRoot,
@@ -46,9 +45,6 @@
   event ClaimRewardsBatch(address indexed claimer, uint256 numClaims, uint256 totalAmount);
   event SetMaxBatchSize(uint256 maxBatchSize);
 
-=======
-  /// @custom:oz-upgrades-unsafe-allow constructor
->>>>>>> 44ee8b6f
   constructor() {
     _disableInitializers();
   }
@@ -74,7 +70,7 @@
   function _authorizeUpgrade(address newImplementation) internal override onlyRole(UPGRADER_ROLE) {}
 
   modifier onlyRouter() {
-    require(msg.sender == address(routerContract), 'ONLY_ROUTER');
+    require(msg.sender == address(router), 'ONLY_ROUTER');
     _;
   }
 
@@ -94,10 +90,10 @@
     emit SetStakeTogether(_stakeTogether);
   }
 
-  function setRouter(address _routerContract) external onlyRole(ADMIN_ROLE) {
-    require(_routerContract != address(0), 'ROUTER_CONTRACT_ALREADY_SET');
-    routerContract = Router(payable(_routerContract));
-    emit SetRouter(_routerContract);
+  function setRouter(address _router) external onlyRole(ADMIN_ROLE) {
+    require(_router != address(0), 'ROUTER_ALREADY_SET');
+    router = Router(payable(_router));
+    emit SetRouter(_router);
   }
 
   function _transferToStakeTogether() private {
