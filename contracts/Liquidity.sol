--- conflicted
+++ resolved
@@ -35,34 +35,9 @@
   bytes32 public constant ADMIN_ROLE = keccak256('ADMIN_ROLE');
 
   StakeTogether public stakeTogether;
-  Router public routerContract;
+  Router public router;
   Fees public feesContract;
-<<<<<<< HEAD
-  bool private bootstrapped = false;
-
-  event Bootstrap(address sender, uint256 balance);
-  event MintRewardsWithdrawalLenders(address indexed sender, uint amount);
-  event MintRewardsWithdrawalLendersFallback(address indexed sender, uint amount);
-  event SetStakeTogether(address stakeTogether);
-  event SetRouter(address routerContract);
-  event SetFees(address feesContract);
-  event MintShares(address indexed to, uint256 sharesAmount);
-  event BurnShares(address indexed account, uint256 sharesAmount);
-  event TransferShares(address indexed from, address indexed to, uint256 sharesAmount);
-  event SetEnableLiquidity(bool enable);
-  event SetEnableDeposit(bool enableDeposit);
-  event SetDepositLimit(uint256 newLimit);
-  event SetWithdrawalLimit(uint256 newLimit);
-  event SetWithdrawalLiquidityLimit(uint256 newLimit);
-  event SetMinDepositPoolAmount(uint256 amount);
-  event SetBlocksInterval(uint256 blocksInterval);
-  event DepositPool(address indexed user, uint256 amount);
-  event WithdrawPool(address indexed user, uint256 amount);
-  event WithdrawLiquidity(address indexed user, uint256 amount);
-  event SupplyLiquidity(address indexed user, uint256 amount);
-=======
   Config public config;
->>>>>>> dad4bedf
 
   /// @custom:oz-upgrades-unsafe-allow constructor
   constructor() {
@@ -126,10 +101,10 @@
     _;
   }
 
-  function setRouter(address _routerContract) external onlyRole(ADMIN_ROLE) {
-    require(_routerContract != address(0), 'ROUTER_CONTRACT_ALREADY_SET');
-    routerContract = Router(payable(_routerContract));
-    emit SetRouter(_routerContract);
+  function setRouter(address _router) external onlyRole(ADMIN_ROLE) {
+    require(_router != address(0), 'ROUTER_CONTRACT_ALREADY_SET');
+    router = Router(payable(_router));
+    emit SetRouter(_router);
   }
 
   /************
