import { HardhatEthersSigner } from '@nomicfoundation/hardhat-ethers/signers'
import { getImplementationAddress } from '@openzeppelin/upgrades-core'
import * as dotenv from 'dotenv'
import { ethers, network, upgrades } from 'hardhat'
import { checkVariables } from '../test/utils/env'
import {
  Airdrop,
  Airdrop__factory,
  Router,
  Router__factory,
  StakeTogether,
  StakeTogether__factory,
  Withdrawals,
  Withdrawals__factory,
} from '../typechain'

dotenv.config()

const depositAddress = String(process.env.GOERLI_DEPOSIT_ADDRESS)

export async function deploy() {
  checkVariables()

  const [owner] = await ethers.getSigners()

  // DEPLOY

  const airdrop = await deployAirdrop(owner)
  const withdrawals = await deployWithdrawals(owner)
  const router = await deployRouter(owner, airdrop.proxyAddress, withdrawals.proxyAddress)

  const stakeTogether = await deployStakeTogether(owner, router.proxyAddress, withdrawals.proxyAddress)

  // CONFIG

  await configContracts(owner, airdrop, stakeTogether, withdrawals, router)

  // LOG

  console.log('\n🔷 All ST V2 Contracts Deployed!\n')

  verifyContracts(
    airdrop.proxyAddress,
    airdrop.implementationAddress,
    router.proxyAddress,
    router.implementationAddress,
    stakeTogether.proxyAddress,
    stakeTogether.implementationAddress,
    withdrawals.proxyAddress,
    withdrawals.implementationAddress,
  )
}

export async function deployAirdrop(owner: HardhatEthersSigner) {
  const AirdropFactory = new Airdrop__factory().connect(owner)
  const airdrop = await upgrades.deployProxy(AirdropFactory)
  await airdrop.waitForDeployment()
  const proxyAddress = await airdrop.getAddress()
  const implementationAddress = await getImplementationAddress(network.provider, proxyAddress)

  console.log(`Airdrop\t\t Proxy\t\t\t ${proxyAddress}`)
  console.log(`Airdrop\t\t Implementation\t\t ${implementationAddress}`)

  const airdropContract = airdrop as unknown as Airdrop

  return { proxyAddress, implementationAddress, airdropContract }
}

export async function deployWithdrawals(owner: HardhatEthersSigner) {
  const WithdrawalsFactory = new Withdrawals__factory().connect(owner)

  const withdrawals = await upgrades.deployProxy(WithdrawalsFactory)
  await withdrawals.waitForDeployment()
  const proxyAddress = await withdrawals.getAddress()
  const implementationAddress = await getImplementationAddress(network.provider, proxyAddress)

  console.log(`Withdrawals\t Proxy\t\t\t ${proxyAddress}`)
  console.log(`Withdrawals\t Implementation\t\t ${implementationAddress}`)

  const withdrawalsContract = withdrawals as unknown as Withdrawals

  return { proxyAddress, implementationAddress, withdrawalsContract }
}

export async function deployRouter(
  owner: HardhatEthersSigner,
  airdropContract: string,
  withdrawalsContract: string,
) {
  const RouterFactory = new Router__factory().connect(owner)

<<<<<<< HEAD
  const router = await upgrades.deployProxy(RouterFactory, [airdropContract, withdrawalsContract])
=======
  const reportFrequency = 1_296_000n // 1 once a day
  const router = await upgrades.deployProxy(RouterFactory, [
    airdropContract,
    withdrawalsContract,
    reportFrequency,
  ])
>>>>>>> 01b8f67f

  await router.waitForDeployment()
  const proxyAddress = await router.getAddress()
  const implementationAddress = await getImplementationAddress(network.provider, proxyAddress)

  console.log(`Router\t\t Proxy\t\t\t ${proxyAddress}`)
  console.log(`Router\t\t Implementation\t\t ${implementationAddress}`)

  // Create the configuration
  const config = {
    bunkerMode: false,
    maxValidatorsToExit: 100,
    reportDelayBlocks: 600,
    minOracleQuorum: 5,
    oracleQuorum: 5,
    oracleBlackListLimit: 3,
<<<<<<< HEAD
    reportFrequency: 1,
=======
    reportFrequency: reportFrequency,
>>>>>>> 01b8f67f
  }

  // Cast the contract to the correct type
  const routerContract = router as unknown as Router

  // Set the configuration
  await routerContract.setConfig(config)

  return { proxyAddress, implementationAddress, routerContract }
}

export async function deployStakeTogether(
  owner: HardhatEthersSigner,
  routerContract: string,
  withdrawalsContract: string,
) {
  function convertToWithdrawalAddress(eth1Address: string): string {
    const address = eth1Address.startsWith('0x') ? eth1Address.slice(2) : eth1Address
    const paddedAddress = address.padStart(64, '0')
    const withdrawalAddress = '0x01' + paddedAddress
    return withdrawalAddress
  }

  const StakeTogetherFactory = new StakeTogether__factory().connect(owner)

  const stakeTogether = await upgrades.deployProxy(StakeTogetherFactory, [
    routerContract,
    withdrawalsContract,
    depositAddress,
    convertToWithdrawalAddress(routerContract),
  ])

  await stakeTogether.waitForDeployment()
  const proxyAddress = await stakeTogether.getAddress()
  const implementationAddress = await getImplementationAddress(network.provider, proxyAddress)

  console.log(`StakeTogether\t Proxy\t\t\t ${proxyAddress}`)
  console.log(`StakeTogether\t Implementation\t\t ${implementationAddress}`)

  const stakeTogetherContract = stakeTogether as unknown as StakeTogether

  const config = {
    validatorSize: ethers.parseEther('32'),
    poolSize: ethers.parseEther('32'),
    minDepositAmount: ethers.parseEther('0.001'),
    minWithdrawAmount: ethers.parseEther('0.00001'),
    depositLimit: ethers.parseEther('1000'),
    withdrawalLimit: ethers.parseEther('1000'),
    blocksPerDay: 7200n,
    maxDelegations: 64n,
    feature: {
      AddPool: false,
      Deposit: true,
      WithdrawPool: true,
      WithdrawValidator: true,
    },
  }

  await stakeTogetherContract.setConfig(config)

  // Set the StakeEntry fee to 0.003 ether and make it a percentage-based fee
  await stakeTogetherContract.setFee(0n, ethers.parseEther('0.003'), 1n, [
    ethers.parseEther('0.6'),
    0n,
    ethers.parseEther('0.4'),
    0n,
  ])

  // Set the ProcessStakeRewards fee to 0.09 ether and make it a percentage-based fee
  await stakeTogetherContract.setFee(1n, ethers.parseEther('0.09'), 1n, [
    ethers.parseEther('0.33'),
    ethers.parseEther('0.33'),
    ethers.parseEther('0.34'),
    0n,
  ])

  // Set the StakePool fee to 1 ether and make it a fixed fee
  await stakeTogetherContract.setFee(2n, ethers.parseEther('1'), 0n, [
    ethers.parseEther('0.4'),
    0n,
    ethers.parseEther('0.6'),
    0n,
  ])

  // Set the ProcessStakeValidator fee to 0.01 ether and make it a fixed fee
  await stakeTogetherContract.setFee(3n, ethers.parseEther('0.01'), 0n, [
    0n,
    0n,
    ethers.parseEther('1'),
    0n,
  ])

  await owner.sendTransaction({ to: proxyAddress, value: ethers.parseEther('1') })

  return { proxyAddress, implementationAddress, stakeTogetherContract }
}

export async function configContracts(
  owner: HardhatEthersSigner,
  airdrop: {
    proxyAddress: string
    implementationAddress: string
    airdropContract: Airdrop
  },
  stakeTogether: {
    proxyAddress: string
    implementationAddress: string
    stakeTogetherContract: StakeTogether
  },
  withdrawals: {
    proxyAddress: string
    implementationAddress: string
    withdrawalsContract: Withdrawals
  },
  router: {
    proxyAddress: string
    implementationAddress: string
    routerContract: Router
  },
) {
  await stakeTogether.stakeTogetherContract.setFeeAddress(0, airdrop.proxyAddress)
  await stakeTogether.stakeTogetherContract.setFeeAddress(1, owner)
  await stakeTogether.stakeTogetherContract.setFeeAddress(2, owner)
  await stakeTogether.stakeTogetherContract.setFeeAddress(3, owner)

  await airdrop.airdropContract.setStakeTogether(stakeTogether.proxyAddress)
  await airdrop.airdropContract.setRouter(router.proxyAddress)

  await withdrawals.withdrawalsContract.setStakeTogether(stakeTogether.proxyAddress)
  await withdrawals.withdrawalsContract.setRouter(router.proxyAddress)

  await router.routerContract.setStakeTogether(stakeTogether.proxyAddress)
}

async function verifyContracts(
  airdropProxy: string,
  airdropImplementation: string,
  routerProxy: string,
  routerImplementation: string,
  stakeTogetherProxy: string,
  stakeTogetherImplementation: string,
  withdrawalsProxy: string,
  withdrawalsImplementation: string,
) {
  console.log('\nRUN COMMAND TO VERIFY ON ETHERSCAN\n')

  console.log(`npx hardhat verify --network goerli ${airdropProxy} &&`)
  console.log(`npx hardhat verify --network goerli ${airdropImplementation} &&`)
  console.log(`npx hardhat verify --network goerli ${withdrawalsProxy} &&`)
  console.log(`npx hardhat verify --network goerli ${withdrawalsImplementation} &&`)
  console.log(`npx hardhat verify --network goerli ${routerProxy} &&`)
  console.log(`npx hardhat verify --network goerli ${routerImplementation} &&`)
  console.log(`npx hardhat verify --network goerli ${stakeTogetherProxy} &&`)
  console.log(`npx hardhat verify --network goerli ${stakeTogetherImplementation}`)
}

deploy().catch((error) => {
  console.error(error)
  process.exitCode = 1
})<|MERGE_RESOLUTION|>--- conflicted
+++ resolved
@@ -89,16 +89,12 @@
 ) {
   const RouterFactory = new Router__factory().connect(owner)
 
-<<<<<<< HEAD
-  const router = await upgrades.deployProxy(RouterFactory, [airdropContract, withdrawalsContract])
-=======
   const reportFrequency = 1_296_000n // 1 once a day
   const router = await upgrades.deployProxy(RouterFactory, [
     airdropContract,
     withdrawalsContract,
     reportFrequency,
   ])
->>>>>>> 01b8f67f
 
   await router.waitForDeployment()
   const proxyAddress = await router.getAddress()
@@ -115,11 +111,7 @@
     minOracleQuorum: 5,
     oracleQuorum: 5,
     oracleBlackListLimit: 3,
-<<<<<<< HEAD
-    reportFrequency: 1,
-=======
     reportFrequency: reportFrequency,
->>>>>>> 01b8f67f
   }
 
   // Cast the contract to the correct type
